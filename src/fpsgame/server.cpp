--- conflicted
+++ resolved
@@ -54,13 +54,8 @@
     vector<clientinfo *> connects, clients, bots;
     vector<worldstate *> worldstates;
     bool reliablemessages = false;
-<<<<<<< HEAD
-	
-=======
-
     bool checkexecqueue = false;
 
->>>>>>> 38897380
     struct demofile
     {
         string info;
@@ -2323,312 +2318,4 @@
     }
 
     #include "aiman.h"
-<<<<<<< HEAD
-=======
-}
-
-namespace SbPy
-{
-	static char *getStringFromTupleAt(PyObject *pTuple, int n)
-	{
-		PyObject *pStr;
-		char *str;
-		pStr = PyTuple_GetItem(pTuple, n);
-		if(pStr)
-		{
-			str = PyString_AsString(pStr);
-			return str;
-		}
-		std::cout << "Could not get string.\n";
-		return 0;
-	}
-
-	static int getIntFromTupleAt(PyObject *pTuple, int n)
-	{
-		PyObject *pInt;
-		pInt = PyTuple_GetItem(pTuple, n);
-		n = PyInt_AsLong(pInt);
-		return n;
-	}
-
-	static PyObject *numClients(PyObject *self, PyObject *args)
-	{
-		return Py_BuildValue("i", server::numclients());
-	}
-	
-	static PyObject *message(PyObject *self, PyObject *args)
-	{
-		PyObject *pMsg = PyTuple_GetItem(args, 0);
-		if(pMsg)
-		{
-			char *msg = PyString_AsString(pMsg);
-			if(msg)
-				server::sendservmsg(msg);
-		}
-		else
-			fprintf(stderr, "Error sending message");
-		Py_INCREF(Py_None);
-		return Py_None;
-	}
-
-	static PyObject *clients(PyObject *self, PyObject *args)
-	{
-		PyObject *pTuple = PyTuple_New(server::numclients());
-		PyObject *pInt;
-		int y = 0;
-		loopv(server::clients)
-		{
-			pInt = PyInt_FromLong(i);
-			PyTuple_SetItem(pTuple, i, pInt);
-			y++;
-		}
-		return pTuple;
-	}
-
-	static PyObject *players(PyObject *self, PyObject *args)
-	{
-		server::clientinfo *ci;
-		std::vector<int> spects;
-		std::vector<int>::iterator itr;
-		PyObject *pTuple;
-		PyObject *pInt;
-		int y = 0;
-		
-		loopv(server::clients)
-		{
-			ci = server::getinfo(i);
-			if(ci->state.state != CS_SPECTATOR)
-			{
-				spects.push_back(i);
-			}
-		}
-		pTuple = PyTuple_New(spects.size());
-		
-		for(itr = spects.begin(); itr != spects.end(); itr++)
-		{
-			pInt = PyInt_FromLong(*itr);
-			PyTuple_SetItem(pTuple, y, pInt);
-			y++;
-		}
-		return pTuple;
-	}
-
-	static PyObject *spectators(PyObject *self, PyObject *args)
-	{
-		server::clientinfo *ci;
-		std::vector<int> spects;
-		std::vector<int>::iterator itr;
-		PyObject *pTuple;
-		PyObject *pInt;
-		int y = 0;
-		
-		loopv(server::clients)
-		{
-			ci = server::getinfo(i);
-			if(ci->state.state == CS_SPECTATOR)
-			{
-				spects.push_back(i);
-			}
-		}
-		pTuple = PyTuple_New(spects.size());
-		
-		for(itr = spects.begin(); itr != spects.end(); itr++)
-		{
-			pInt = PyInt_FromLong(*itr);
-			PyTuple_SetItem(pTuple, y, pInt);
-			y++;
-		}
-		return pTuple;
-	}
-
-	static PyObject *playerMessage(PyObject *self, PyObject *args)
-	{
-		int cn = getIntFromTupleAt(args, 0);
-		char *text = getStringFromTupleAt(args, 1);
-		server::clientinfo *ci = server::getinfo(cn);
-		if(ci && ci->state.aitype == AI_NONE)
-                	sendf(cn, 1, "ris", SV_SERVMSG, text);
-		Py_INCREF(Py_None);
-		return Py_None;
-	}
-	
-	static PyObject *playerName(PyObject *self, PyObject *args)
-	{
-		int cn = getIntFromTupleAt(args, 0);
-		server::clientinfo *ci = server::getinfo(cn);
-		if(ci && ci->name)
-			return Py_BuildValue("s", ci->name);
-		else
-			std::cout << "Error: Invalid cn or no name assigned to client.";
-		Py_INCREF(Py_None);
-		return Py_None;
-	}
-	
-	static PyObject *playerIpLong(PyObject *self, PyObject *args)
-	{
-		int cn;
-		server::clientinfo *ci;
-		if(!PyArg_ParseTuple(args, "i", &cn)
-		   || !(ci = server::getinfo(cn)))
-		{
-			Py_INCREF(Py_None);
-			return Py_None;
-		}
-		return Py_BuildValue("i", getclientip(ci->clientnum));
-	}
-
-	static PyObject *playerKick(PyObject *self, PyObject *args)
-	{
-		int cn;
-		if(!PyArg_ParseTuple(args, "i", &cn))
-		{
-			// TODO: Should throw exception
-			Py_INCREF(Py_None);
-			return Py_None;
-		}
-		disconnect_client(cn, DISC_KICK);
-		Py_INCREF(Py_None);
-		return Py_None;
-	}
-
-	static PyObject *playerPrivilege(PyObject *self, PyObject *args)
-	{
-		int cn;
-		server::clientinfo *ci;
-		if(!PyArg_ParseTuple(args, "i", &cn)
-		   || !(ci = server::getinfo(cn)))
-		{
-			Py_INCREF(Py_None);
-			return Py_None;
-		}
-		return Py_BuildValue("i", ci->privilege);
-	}
-
-	static PyObject *playerFrags(PyObject *self, PyObject *args)
-	{
-		int cn;
-		server::clientinfo *ci;
-		if(!PyArg_ParseTuple(args, "i", &cn)
-		   || !(ci = server::getinfo(cn)))
-		{
-			Py_INCREF(Py_None);
-			return Py_None;
-		}
-		return Py_BuildValue("i", ci->state.frags);
-	}
-
-	static PyObject *playerTeamkills(PyObject *self, PyObject *args)
-	{
-		int cn;
-		server::clientinfo *ci;
-		if(!PyArg_ParseTuple(args, "i", &cn)
-		   || !(ci = server::getinfo(cn)))
-		{
-			Py_INCREF(Py_None);
-			return Py_None;
-		}
-		return Py_BuildValue("i", ci->state.teamkills);
-	}
-
-	static PyObject *playerDeaths(PyObject *self, PyObject *args)
-	{
-		int cn;
-		server::clientinfo *ci;
-		if(!PyArg_ParseTuple(args, "i", &cn)
-		   || !(ci = server::getinfo(cn)))
-		{
-			Py_INCREF(Py_None);
-			return Py_None;
-		}
-		return Py_BuildValue("i", ci->state.deaths);
-	}
-
-	static PyObject *playerShots(PyObject *self, PyObject *args)
-	{
-		int cn;
-		server::clientinfo *ci;
-		if(!PyArg_ParseTuple(args, "i", &cn)
-		   || !(ci = server::getinfo(cn)))
-		{
-			Py_INCREF(Py_None);
-			return Py_None;
-		}
-		return Py_BuildValue("i", ci->state.shots);
-	}
-
-	static PyObject *playerHits(PyObject *self, PyObject *args)
-	{
-		int cn;
-		server::clientinfo *ci;
-		if(!PyArg_ParseTuple(args, "i", &cn)
-		   || !(ci = server::getinfo(cn)))
-		{
-			Py_INCREF(Py_None);
-			return Py_None;
-		}
-		return Py_BuildValue("i", ci->state.hits);
-	}
-
-	static PyObject *checkExecQueue(PyObject *self, PyObject *args)
-	{
-		bool check;
-		if(PyArg_ParseTuple(args, "b", &check))
-		{
-			server::checkexecqueue = check;
-		}
-		else
-			std::cout << "Error setting check exec queue value.\n";
-		Py_INCREF(Py_None);
-		return Py_None;
-	}
-
-	static PyMethodDef ModuleMethods[] = {
-		{"numClients", numClients, METH_VARARGS, "Return the number of clients on the server."},
-		{"message", message, METH_VARARGS, "Send a server message."},
-		{"clients", clients, METH_VARARGS, "List of client numbers."},
-		{"players", players, METH_VARARGS, "List of client numbers of active clients."},
-		{"spectators", spectators, METH_VARARGS, "List of client numbers of spectating clients."},
-		{"playerMessage", playerMessage, METH_VARARGS, "Send a message to player."},
-		{"playerName", playerName, METH_VARARGS, "Get name of player from cn."},
-		{"playerIpLong", playerIpLong, METH_VARARGS, "Get IP of player from cn."},
-		{"playerKick", playerKick, METH_VARARGS, "Kick player from server."},
-		{"playerPrivilege", playerPrivilege, METH_VARARGS, "Integer representing player privilege"},
-		{"playerFrags", playerFrags, METH_VARARGS, "Number of frags by player in current match."},
-		{"playerTeamkills", playerTeamkills, METH_VARARGS, "Number of teamkills by player in current match."},
-		{"playerDeaths", playerDeaths, METH_VARARGS, "Number of deatds by player in current match."},
-		{"playerShots", playerShots, METH_VARARGS, "Shots by player in current match."},
-		{"playerHits", playerHits, METH_VARARGS, "Hits by player in current match."},
-		{"checkExecQueue", checkExecQueue, METH_VARARGS, "Perform check on pythen exec queue."},
-		{NULL, NULL, 0, NULL}
-	};
-	
-	PyMODINIT_FUNC
-	initModule(const char *module_name)
-	{
-		(void) Py_InitModule(module_name, ModuleMethods);
-		return;
-	}
-	
-	bool init(const char *prog_name, const char *pyscripts_path, const char *module_name)
-	{
-		char *pn = new char[strlen(prog_name)+1];
-		if(-1 == chdir(pyscripts_path))
-		{
-			perror("could not chdir into pyscripts path");
-		}
-		setenv("PYTHONPATH", pyscripts_path, 1);
-		strcpy(pn, prog_name);
-		Py_SetProgramName(pn);
-		delete pn;
-		Py_Initialize();
-		initModule(module_name);
-		if(!initPy(pyscripts_path))
-		{
-			fprintf(stderr, "Error initializing python modules.\n");
-			return false;
-		}
-		return true;
-	}
-	
->>>>>>> 38897380
 }